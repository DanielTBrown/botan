/*
* Pipe
* (C) 1999-2007 Jack Lloyd
*
* Distributed under the terms of the Botan license
*/

#ifndef BOTAN_PIPE_H__
#define BOTAN_PIPE_H__

#include <botan/data_src.h>
#include <botan/filter.h>
#include <botan/exceptn.h>
#include <initializer_list>
#include <iosfwd>

namespace Botan {

/**
* This class represents pipe objects.
* A set of filters can be placed into a pipe, and information flows
* through the pipe until it reaches the end, where the output is
* collected for retrieval.  If you're familiar with the Unix shell
* environment, this design will sound quite familiar.
*/
class BOTAN_DLL Pipe : public DataSource
   {
   public:
      /*
      * An opaque type that identifies a message in this Pipe
      */
      typedef size_t message_id;

      /**
      * Exception if you use an invalid message as an argument to
      * read, remaining, etc
      */
      struct BOTAN_DLL Invalid_Message_Number : public Invalid_Argument
         {
         /**
         * @param where the error occured
         * @param msg the invalid message id that was used
         */
         Invalid_Message_Number(const std::string& where, message_id msg) :
            Invalid_Argument("Pipe::" + where + ": Invalid message number " +
                             std::to_string(msg))
            {}
         };

      /**
      * A meta-id for whatever the last message is
      */
      static const message_id LAST_MESSAGE;

      /**
      * A meta-id for the default message (set with set_default_msg)
      */
      static const message_id DEFAULT_MESSAGE;

      /**
      * Write input to the pipe, i.e. to its first filter.
      * @param in the byte array to write
      * @param length the length of the byte array in
      */
      void write(const byte in[], size_t length);

      /**
      * Write input to the pipe, i.e. to its first filter.
      * @param in the MemoryRegion containing the data to write
      */
      void write(const MemoryRegion<byte>& in);

      /**
      * Write input to the pipe, i.e. to its first filter.
      * @param in the string containing the data to write
      */
      void write(const std::string& in);

      /**
      * Write input to the pipe, i.e. to its first filter.
      * @param in the DataSource to read the data from
      */
      void write(DataSource& in);

      /**
      * Write input to the pipe, i.e. to its first filter.
      * @param in a single byte to be written
      */
      void write(byte in);

      /**
      * Perform start_msg(), write() and end_msg() sequentially.
      * @param in the byte array containing the data to write
      * @param length the length of the byte array to write
      */
      void process_msg(const byte in[], size_t length);

      /**
      * Perform start_msg(), write() and end_msg() sequentially.
      * @param in the MemoryRegion containing the data to write
      */
      void process_msg(const MemoryRegion<byte>& in);

      /**
      * Perform start_msg(), write() and end_msg() sequentially.
      * @param in the string containing the data to write
      */
      void process_msg(const std::string& in);

      /**
      * Perform start_msg(), write() and end_msg() sequentially.
      * @param in the DataSource providing the data to write
      */
      void process_msg(DataSource& in);

      /**
      * Find out how many bytes are ready to read.
      * @param msg the number identifying the message
      * for which the information is desired
      * @return number of bytes that can still be read
      */
      size_t remaining(message_id msg = DEFAULT_MESSAGE) const;

      /**
      * Read the default message from the pipe. Moves the internal
      * offset so that every call to read will return a new portion of
      * the message.
      *
      * @param output the byte array to write the read bytes to
      * @param length the length of the byte array output
      * @return number of bytes actually read into output
      */
      size_t read(byte output[], size_t length);

      /**
      * Read a specified message from the pipe. Moves the internal
      * offset so that every call to read will return a new portion of
      * the message.
      * @param output the byte array to write the read bytes to
      * @param length the length of the byte array output
      * @param msg the number identifying the message to read from
      * @return number of bytes actually read into output
      */
      size_t read(byte output[], size_t length, message_id msg);

      /**
      * Read a single byte from the pipe. Moves the internal offset so
      * that every call to read will return a new portion of the
      * message.
      *
      * @param output the byte to write the result to
      * @param msg the message to read from
      * @return number of bytes actually read into output
      */
      size_t read(byte& output, message_id msg = DEFAULT_MESSAGE);

      /**
      * Read the full contents of the pipe.
      * @param msg the number identifying the message to read from
      * @return SecureVector holding the contents of the pipe
      */
      SecureVector<byte> read_all(message_id msg = DEFAULT_MESSAGE);

      /**
      * Read the full contents of the pipe.
      * @param msg the number identifying the message to read from
      * @return string holding the contents of the pipe
      */
      std::string read_all_as_string(message_id = DEFAULT_MESSAGE);

      /** Read from the default message but do not modify the internal
      * offset. Consecutive calls to peek() will return portions of
      * the message starting at the same position.
      * @param output the byte array to write the peeked message part to
      * @param length the length of the byte array output
      * @param offset the offset from the current position in message
      * @return number of bytes actually peeked and written into output
      */
      size_t peek(byte output[], size_t length, size_t offset) const;

      /** Read from the specified message but do not modify the
      * internal offset. Consecutive calls to peek() will return
      * portions of the message starting at the same position.
      * @param output the byte array to write the peeked message part to
      * @param length the length of the byte array output
      * @param offset the offset from the current position in message
      * @param msg the number identifying the message to peek from
      * @return number of bytes actually peeked and written into output
      */
      size_t peek(byte output[], size_t length,
                  size_t offset, message_id msg) const;

      /** Read a single byte from the specified message but do not
      * modify the internal offset. Consecutive calls to peek() will
      * return portions of the message starting at the same position.
      * @param output the byte to write the peeked message byte to
      * @param offset the offset from the current position in message
      * @param msg the number identifying the message to peek from
      * @return number of bytes actually peeked and written into output
      */
      size_t peek(byte& output, size_t offset,
                  message_id msg = DEFAULT_MESSAGE) const;

      /**
      * @return currently set default message
      */
      size_t default_msg() const { return default_read; }

      /**
      * Set the default message
      * @param msg the number identifying the message which is going to
      * be the new default message
      */
      void set_default_msg(message_id msg);

      /**
      * Get the number of messages the are in this pipe.
      * @return number of messages the are in this pipe
      */
      message_id message_count() const;

      /**
      * Test whether this pipe has any data that can be read from.
      * @return true if there is more data to read, false otherwise
      */
      bool end_of_data() const;

      /**
      * Start a new message in the pipe. A potential other message in this pipe
      * must be closed with end_msg() before this function may be called.
      */
      void start_msg();

      /**
      * End the current message.
      */
      void end_msg();

      /**
      * Insert a new filter at the front of the pipe
      * @param filt the new filter to insert
      */
      void prepend(Filter* filt);

      /**
      * Insert a new filter at the back of the pipe
      * @param filt the new filter to insert
      */
      void append(Filter* filt);

      /**
      * Remove the first filter at the front of the pipe.
      */
      void pop();

      /**
      * Reset this pipe to an empty pipe.
      */
      void reset();

      /**
      * Construct a Pipe of up to four filters. The filters are set up
      * in the same order as the arguments.
      */
      Pipe(Filter* = 0, Filter* = 0, Filter* = 0, Filter* = 0);

      /**
      * Construct a Pipe from a list of filters
      * @param filters the set of filters to use
      */
<<<<<<< HEAD
      Pipe(Filter* filters[], size_t count);
=======
      Pipe(std::initializer_list<Filter*> filters);

      Pipe(const Pipe&) = delete;
      Pipe& operator=(const Pipe&) = delete;

>>>>>>> 5913bf42
      ~Pipe();
   private:
      void init();
      void destruct(Filter*);
      void find_endpoints(Filter*);
      void clear_endpoints(Filter*);

      message_id get_message_no(const std::string&, message_id) const;

      Filter* pipe;
      class Output_Buffers* outputs;
      message_id default_read;
      bool inside_msg;
   };

/*
* I/O Operators for Pipe
*/
BOTAN_DLL std::ostream& operator<<(std::ostream&, Pipe&);
BOTAN_DLL std::istream& operator>>(std::istream&, Pipe&);

}

#if defined(BOTAN_HAS_PIPE_UNIXFD_IO)
  #include <botan/fd_unix.h>
#endif

#endif<|MERGE_RESOLUTION|>--- conflicted
+++ resolved
@@ -268,15 +268,11 @@
       * Construct a Pipe from a list of filters
       * @param filters the set of filters to use
       */
-<<<<<<< HEAD
-      Pipe(Filter* filters[], size_t count);
-=======
       Pipe(std::initializer_list<Filter*> filters);
 
       Pipe(const Pipe&) = delete;
       Pipe& operator=(const Pipe&) = delete;
 
->>>>>>> 5913bf42
       ~Pipe();
    private:
       void init();
