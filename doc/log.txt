
<<<<<<< HEAD
* 1.9.0-pre, 2009-??-??
 - Add support for parallel invocation of block ciphers where possible
 - Add SSE2 implementation of Serpent
 - Add Rivest's package transform (an all or nothing transform)
 - Minor speedups to the Turing key schedule
=======
* 1.8.7-pre, 2009-??-??
>>>>>>> 53f3baad

* 1.8.6, 2009-08-13
 - Add Cryptobox, a set of simple password-based encryption routines
 - Only read world-readable files when walking /proc for entropy
 - Fix building with TR1 disabled
 - Fix x86 bswap support for Visual C++
 - Fixes for compilation under Sun C++
 - Add support for Dragonfly BSD (contributed by Patrick Georgi)
 - Add support for the Open64 C++ compiler
 - Build fixes for MIPS systems running Linux
 - Minor changes to license, now equivalent to the FreeBSD/NetBSD license

* 1.8.5, 2009-07-23
 - Change configure.py to work on stock Python 2.4
 - Avoid a crash in Skein_512::add_data processing a zero-length input
 - Small build fixes for SPARC, ARM, and HP-PA processors
 - The test suite now returns an error code from main() if any tests failed

* 1.8.4, 2009-07-12
 - Fix a bug in nonce generation in the Miller-Rabin test

* 1.8.3, 2009-07-11
 - Add a new Python configuration script
 - Add the Skein-512 SHA-3 candidate hash function
 - Add the XTS block cipher mode from IEEE P1619
 - Fix random_prime when generating a prime of less than 7 bits
 - Improve handling of low-entropy situations during PRNG seeding
 - Change random device polling to prefer /dev/urandom over /dev/random
 - Use an input insensitive implementation of same_mem instead of memcmp
 - Correct DataSource::discard_next to return the number of discarded bytes
 - Provide a default value for AutoSeeded_RNG::reseed
 - Fix Gentoo bug 272242

* 1.8.2, 2009-04-07
 - Make entropy polling more flexible and in most cases faster
 - GOST 28147 now supports multiple sbox parameters
 - Added the GOST 34.11 hash function
 - Fix botan-config problems on MacOS X

* 1.8.1, 2009-01-20
 - Avoid a valgrind warning in es_unix.cpp on 32-bit Linux
 - Fix memory leak in PKCS8 load_key and encrypt_key
 - Relicense api.tex from CC-By-SA 2.5 to BSD
 - Fix botan-config on MacOS X, Solaris

* 1.8.0, 2008-12-08
 - Fix compilation on Solaris with GCC

* 1.7.24, 2008-12-01
 - Fix a compatibility problem with SHA-512/EMSA3 signature padding
 - Fix bug preventing EGD/PRNGD entropy poller from working
 - Fix integer overflow in Pooling_Allocator::get_more_core (bug id #27)
 - Add EMSA3_Raw, a variant of EMSA3 called CKM_RSA_PKCS in PKCS #11
 - Add support for SHA-224 in EMSA2 and EMSA3 PK signature padding schemes
 - Add many more test vectors for RSA with EMSA2, EMSA3, and EMSA4
 - Wrap private structs in SSE2 SHA-1 code in anonymous namespace
 - Change configure.pl's CPU autodetection output to be more consistent
 - Disable using OpenSSL's AES due to crashes of unknown cause
 - Fix warning in /proc walking entropy poller
 - Fix compilation with IBM XLC for Cell 0.9-200709

* 1.7.23, 2008-11-23
 - Change to use TR1 (thus enabling ECDSA) with GCC and ICC
 - Optimize almost all hash functions, especially MD4 and Tiger
 - Add configure.pl options --{with,without}-{bzip2,zlib,openssl,gnump}
 - Change Timer to be pure virtual, and add ANSI_Clock_Timer
 - Cache socket descriptors in the EGD entropy source
 - Avoid bogging down startup in /proc walking entropy source
 - Remove Buffered_EntropySource helper class
 - Add a Default_Benchmark_Timer typedef in benchmark.h
 - Add examples using benchmark.h and Algorithm_Factory
 - Add ECC tests from InSiTo
 - Minor documentation updates

* 1.7.22, 2008-11-17
 - Add provider preferences to Algorithm_Factory
 - Fix memory leaks in PBE_PKCS5v20 and get_pbe introduced in 1.7.21
 - Optimize AES encryption and decryption (about 10% faster)
 - Enable SSE2 optimized SHA-1 implementation on Intel Prescott CPUs
 - Fix nanoseconds overflow in benchmark code
 - Remove Engine::add_engine

* 1.7.21, 2008-11-11
 - Make algorithm lookup much more configuable
 - Add facilities for runtime performance testing of algorithms
 - Drop use of entropy estimation in the PRNGs
 - Increase intervals between HMAC_RNG automatic reseeding
 - Drop InitializerOptions class, all options but thread safety

* 1.7.20, 2008-11-09
 - Namespace pkg-config file by major and minor versions
 - Cache device descriptors in Device_EntropySource
 - Split base.h into {block_cipher,stream_cipher,mac,hash}.h
 - Removed get_mgf function from lookup.h

* 1.7.19, 2008-11-06
 - Add HMAC_RNG, based on a design by Hugo Krawczyk
 - Optimized the Turing stream cipher (about 20% faster on x86-64)
 - Modify Randpool's reseeding algorithm to poll more sources
 - Add a new AutoSeeded_RNG in auto_rng.h
 - OpenPGP_S2K changed to take hash object instead of name
 - Add automatic identification for Intel's Prescott processors

* 1.7.18, 2008-10-22
 - Add Doxygen comments from InSiTo
 - Add ECDSA and ECKAEG benchmarks
 - Add configure.pl switch --with-tr1-implementation
 - Fix configure.pl's --with-endian and --with-unaligned-mem options
 - Added support for pkg-config
 - Optimize byteswap with x86 inline asm for Visual C++ by Yves Jerschow
 - Use const references to avoid copying overhead in CurveGFp, GFpModulus

* 1.7.17, 2008-10-12
 - Add missing ECDSA object identifiers
 - Fix error in x86 and x86-64 assembler affecting GF(p) math
 - Remove Boost dependency from GF(p) math
 - Modify botan-config to not print -L/usr/lib or -L/usr/local/lib
 - Add BOTAN_DLL macro to over 30 classes missing it
 - Rename the two SHA-2 base classes for consistency

* 1.7.16, 2008-10-09
 - Add several missing pieces needed for ECDSA and ECKAEG
 - Add Card Verifiable Certificates from InSiTo
 - Add SHA-224 from InSiTo
 - Add BSI variant of EMSA1 from InSiTo
 - Add GF(p) and ECDSA tests from InSiTo
 - Split ECDSA and ECKAEG into distinct modules
 - Allow OpenSSL and GNU MP engines to be built with public key algos disabled
 - Rename sha256.h to sha2_32.h and sha_64.h to sha2_64.h

* 1.7.15, 2008-10-07
 - Add GF(p) arithmetic from InSiTo
 - Add ECDSA and ECKAEG implementations from InSiTo
 - Minimize internal dependencies, allowing for smaller build configurations
 - Add new User Manual and Architecture Guide from FlexSecure GmbH
 - Alter configure.pl options for better autotools compatibility
 - Update build instructions for recent changes to configure.pl
 - Fix CPU detection using /proc/cpuinfo

* 1.7.14, 2008-09-30
 - Split library into parts allowing modular builds
 - Add (very preliminary) CMS support to the main library
 - Some constructors now require object pointers instead of names
 - Support multiple implementations of the same algorithm
 - Build support for Pentium-M processors, from Derek Scherger
 - Build support for MinGW/MSYS, from Zbigniew Zagorski
 - Use inline assembly for bswap on 32-bit x86

* 1.7.13, 2008-09-27
 - Add SSLv3 MAC, SSLv3 PRF, and TLS v1.0 PRF from Ajisai
 - Allow all examples to compile even if compression not enabled
 - Make CMAC's polynomial doubling operation a public class method
 - Use the -m64 flag when compiling with Sun Forte on x86-64
 - Clean up and slightly optimize CMAC::final_result

* 1.7.12, 2008-09-18
 - Add x86 assembly for Visual Studio C++, by Luca Piccarreta
 - Add a Perl XS module, by Vaclav Ovsik
 - Add SWIG-based wrapper for Botan
 - Add SSE2 implementation of SHA-1, by Dean Gaudet
 - Remove the BigInt::sig_words cache due to bugs
 - Combined the 4 Blowfish sboxes, suggested by Yves Jerschow
 - Changed BigInt::grow_by and BigInt::grow_to to be non-const
 - Add private assignment operators to classes that don't support assignment
 - Benchmark RSA encryption and signatures
 - Added test programs for random_prime and ressol
 - Add high resolution timers for IA-64, HP-PA, S390x
 - Reduce use of the RNG during benchmarks
 - Fix builds on STI Cell PPU
 - Add support for IBM's XLC compiler
 - Add IETF 8192 bit MODP group

* 1.7.11, 2008-09-11
 - Added the Salsa20 stream cipher
 - Optimized Montgomery reduction, Karatsuba squaring
 - Added 16x16->32 word Comba multiplication and squaring
 - Use a much larger Karatsuba cutoff point
 - Remove bigint_mul_add_words
 - Inlined several BigInt functions
 - Add useful information to the generated build.h
 - Rename alg_{ia32,amd64} modules to asm_{ia32,amd64}
 - Fix the Windows build

* 1.7.10, 2008-09-05
 - Public key benchmarks run using a selection of random keys
 - New benchmark timer options are clock_gettime, gettimeofday, times, clock
 - Including reinterpret_cast optimization for xor_buf in default header
 - Split byte swapping and word rotation functions into distinct headers
 - Add IETF modp 6144 group and 2048 and 3072 bit DSS groups
 - Optimizes BigInt right shift
 - Add aliases in DL_Group::Format enum
 - BigInt now caches the significant word count

* 1.7.9, 2008-08-27
 - Make clear() in most algorithm base classes a pure virtual
 - Add noexec stack marker for GNU linker in assembly code
 - Avoid string operations in ressol
 - Compilation fixes for MinGW and Visual Studio C++ 2008
 - Some autoconfiguration fixes for Windows

* 1.6.5, 2008-08-27
 - Add noexec stack marker for GNU linker in assembly code
 - Fix autoconfiguration problem on x86 with GCC 4.2 and 4.3

* 1.7.8, 2008-07-15
 - Added the block cipher Noekeon
 - Remove global deref_alias function
 - X509_Store takes timeout options as constructor arguments
 - Add Shanks-Tonelli algorithm, contributed by FlexSecure GmbH
 - Extend random_prime() for generating primes of any bit length
 - Remove Config class
 - Allow adding new entropy via base RNG interface
 - Reseeding a X9.31 PRNG also reseeds the underlying PRNG

* 1.7.7, 2008-06-28
 - Remove the global PRNG object
 - The PK filter objects were removed
 - Add a test suite for the ANSI X9.31 PRNG
 - Much cleaner and (mostly) thread-safe reimplementation of es_ftw
 - Remove both default arguments to ANSI_X931_RNG's constructor
 - Remove the randomizing version of OctetString::change
 - Make the cipher and MAC to use in Randpool configurable
 - Move RandomNumberGenerator declaration to rng.h
 - RSA_PrivateKey will not generate keys smaller than 1024 bits
 - Fix an error decoding BER UNIVERSAL types with special taggings

* 1.7.6, 2008-05-05
 - Initial support for Windows DLLs, from Joel Low
 - Reset the position pointer when a new block is generated in X9.32 PRNG
 - Timer objects are now treated as entropy sources
 - Moved several ASN.1-related enums from enums.h to an appropriate header
 - Removed the AEP module, due to inability to test
 - Removed Global_RNG and rng.h
 - Removed system_clock
 - Removed Library_State::UI and the pulse callback logic

* 1.7.5, 2008-04-12
 - The API of X509_CA::sign_request was altered to avoid race conditions
 - New type Pipe::message_id to represent the Pipe message number
 - Remove the Named_Mutex_Holder for a small performance gain
 - Removed several unused or rarely used functions from Config
 - Ignore spaces inside of a decimal string in BigInt::decode
 - Allow using a std::istream to initialize a DataSource_Stream object
 - Fix compilation problem in zlib compression module
 - The chunk sized used by Pooling_Allocator is now a compile time setting
 - The size of random blinding factors is now a compile time setting
 - The install target no longer tries to set a particular owner/group

* 1.7.4, 2008-03-10
 - Use unaligned memory read/writes on systems that allow it, for performance
 - Assembly for x86-64 for accessing the bswap instruction
 - Use larger buffers in ARC4 and WiderWAKE for significant throughput increase
 - Unroll loops in SHA-160 for a few percent increase in performance
 - Fix compilation with GCC 3.2 in es_ftw and es_unix
 - Build fix for NetBSD systems
 - Prevent es_dev from being built except on Unix systems

* 1.6.4, 2008-03-08
 - Fix a compilation problem with Visual Studio C++ 2003

* 1.7.3, 2008-01-23
 - New invocation syntax for configure.pl with several new options
 - Support for IPv4 addresses in a subject alternative name
 - New fast poll for the generic Unix entropy source (es_unix)
 - The es_file entropy source has been replaced by the es_dev module
 - The malloc allocator does not inherit from Pooling_Allocator anymore
 - The path that es_unix will search in are now fully user-configurable
 - Truncate X9.42 PRF output rather than allow counter overflow
 - PowerPC is now assumed to be big-endian

* 1.7.2, 2007-10-13
 - Initialize the global library state lazily
 - Add plain CBC-MAC for backwards compatibility with old systems
 - Clean up some of the self test code
 - Throw a sensible exception if a DL_Group is not found
 - Truncate KDF2 output rather than allowing counter overflow
 - Add newly assigned OIDs for SHA-2 and DSA with SHA-224/256
 - Fix a Visual Studio compilation problem in x509stat.cpp

* 1.6.3, 2007-07-23
 - Fix a race condition in the algorithm lookup cache
 - Fix problems building the memory pool on some versions of Visual C++

* 1.7.1, 2007-07-23
 - Fix a race condition in the algorithm object cache
 - HMAC key schedule optimization
 - The build header sets a macro defining endianness, if known
 - New word load/store abstraction allowing further optimization
 - Modify most of the library to avoid use the C-style casts
 - Use higher resolution timers in symmetric benchmarks

* 1.7.0, 2007-05-19
 - DSA parameter generation now follows FIPS 186-3
 - Added OIDs for Rabin-Williams and Nyberg-Rueppel
 - Somewhat better support for out of tree builds
 - Minor optimizations for RC2 and Tiger
 - Documentation updates
 - Update the todo list

* 1.6.2, 2007-03-24
 - Fix autodection on Athlon64s running Linux
 - Fix builds on QNX and compilers using STLport
 - Remove a call to abort() that crept into production

* 1.6.1, 2007-01-20
 - Fix some base64 decoder bugs
 - Add a new option to base64 encoding, to always append a newline
 - Fix some build problems under Visual Studio with debug enabled
 - Fix a bug in BER_Decoder that was triggered under some compilers

* 1.6.0, 2006-12-17
 - Minor cleanups versus 1.5.13

* 1.5.13, 2006-12-10
 - Compilation fixes for the bzip2, zlib, and GNU MP modules
 - Better support for Intel C++ and EKOpath C++ on x86-64

* 1.5.12, 2006-10-27
 - Cleanups in the initialization routines
 - Add some x86-64 assembly for multiply-add
 - Fix problems generating very small (below 384 bit) RSA keys
 - Support out of tree builds
 - Bring some of the documentation up to date
 - More improvements to the Python bindings

* 1.5.11, 2006-09-10
 - Removed the Algorithm base class
 - Various cleanups in the public key inheritance hierarchy
 - Major overhaul of the configure/build setup
 - Added x86 assembler implementations of Serpent and low-level MPI code
 - Optimizations for the SHA-1 x86 assembler
 - Various improvements to the Python wrappers
 - Work around a Visual Studio compiler bug

* 1.5.10, 2006-08-13
 - Add x86 assembler versions of MD4, MD5, and SHA-1
 - Expand InitializerOptions' language to support on/off switches
 - Fix definition of OID 2.5.4.8; was accidentally changed in 1.5.9
 - Fix possible resource leaks in the mmap allocator
 - Slightly optimized buffering in MDx_HashFunction
 - Initialization failures are dealt with somewhat better
 - Add an example implementing Pollard's Rho algorithm
 - Better option handling in the test/benchmark tool
 - Expand the xor_ciph example to support longer keys
 - Some updates to the documentation

* 1.5.9, 2006-07-12
 - Fixed bitrot in the AEP engine
 - Fix support for marking certificate/CRL extensions as critical
 - Significant cleanups in the library state / initialization code
 - LibraryInitializer takes an explicit InitializerOptions object
 - Make Mutex_Factory an abstract class, add Default_Mutex_Factory
 - Change configuration access to using global_state()
 - Add support for global named mutexes throughout the library
 - Add some STL wrappers for the delete operator
 - Change how certificates are created to be more flexible and general

* 1.5.8, 2006-06-23
 - Many internal cleanups to the X.509 cert/CRL code
 - Allow for application code to support new X.509 extensions
 - Change the return type of X509_Certificate::{subject,issuer}_info
 - Allow for alternate character set handling mechanisms
 - Fix a bug that was slowing squaring performance somewhat
 - Fix a very hard to hit overflow bug in the C version of word3_muladd
 - Minor cleanups to the assembler modules
 - Disable es_unix module on FreeBSD due to build problem on FreeBSD 6.1
 - Support for GCC 2.95.x has been dropped in this release

* 1.5.7, 2006-05-28
 - Further, major changes to the BER/DER coding system
 - Updated the Qt mutex module to use Mutex_Factory
 - Moved the library global state object into an anonymous namespace
 - Drop the Visual C++ x86 assembly module due to bugs

* 1.5.6, 2006-03-01
 - The low-level DER/BER coding system was redesigned and rewritten
 - Portions of the certificate code were cleaned up internally
 - Use macros to substantially clean up the GCC assembly code
 - Added 32-bit x86 assembly for Visual C++ (by Luca Piccarreta)
 - Avoid a couple of spurious warnings under Visual C++
 - Some slight cleanups in X509_PublicKey::key_id

* 1.5.5, 2006-02-04
 - Fixed a potential infinite loop in the memory pool code (Matt Johnston)
 - Made Pooling_Allocator::Memory_Block an actual class of sorts
 - Some small optimizations to the division and modulo computations
 - Cleaned up the implementation of some of the BigInt operators
 - Reduced use of dynamic memory allocation in low-level BigInt functions
 - A few simplifications in the Randpool mixing function
 - Removed power(), as it was not particularly useful (or fast)
 - Fixed some annoying bugs in the benchmark code
 - Added a real credits file

* 1.5.4, 2006-01-29
 - Integrated x86 and amd64 assembly code, contributed by Luca Piccarreta
 - Fixed a memory access off-by-one in the Karatsuba code
 - Changed Pooling_Allocator's free list search to a log(N) algorithm
 - Merged ModularReducer with its only subclass, Barrett_Reducer
 - Fixed sign-handling bugs in some of the division and modulo code
 - Renamed the module description files to modinfo.txt
 - Further cleanups in the initialization code
 - Removed BigInt::add and BigInt::sub
 - Merged all the division-related functions into just divide()
 - Modified the <mp_asmi.h> functions to allow for better optimizations
 - Made the number of bits polled from an EntropySource user configurable
 - Avoid including <algorithm> in <botan/secmem.h>
 - Fixed some build problems with Sun Forte
 - Removed some dead code from bigint_modop
 - Fix the definition of same_mem

* 1.5.3, 2006-01-24
 - Many optimizations in the low-level multiple precision integer code
 - Added hooks for assembly implementations of the MPI code
 - Support for the X.509 issuer alternative name extension in new certs
 - Fixed a bug in the decompression modules; found and patched by Matt Johnston
 - New Windows mutex module (mux_win32), by Luca Piccarreta
 - Changed the Windows timer module to use QueryPerformanceCounter
 - mem_pool.cpp was using std::set iterators instead of std::multiset ones
 - Fixed a bug in X509_CA preventing users from disabling particular extensions
 - Fixed the mp_asm64 module, which was entirely broken in 1.5.2
 - Fixed some module build problems on FreeBSD and Tru64

* 1.4.12, 2006-01-15
 - Fixed an off-by-one memory read in MISTY1::key()
 - Fixed a nasty memory leak in Output_Buffers::retire()
 - Changed maximum HMAC keylength to 1024 bits
 - Fixed a build problem in the hardware timer module on 64-bit PowerPC

* 1.5.2, 2006-01-15
 - Fixed an off-by-one memory read in MISTY1::key()
 - Fixed a nasty memory leak in Output_Buffers::retire()
 - Reimplemented the memory allocator from scratch
 - Improved memory caching in Montgomery exponentiation
 - Optimizations for multiple precision addition and subtraction
 - Fixed a build problem in the hardware timer module on 64-bit PowerPC
 - Changed default Karatsuba cutoff to 12 words (was 14)
 - Removed MemoryRegion::bits(), which was unused and incorrect
 - Changed maximum HMAC keylength to 1024 bits
 - Various minor Makefile and build system changes
 - Avoid using std::min in <secmem.h> to bypass Windows libc macro pollution
 - Switched checks/clock.cpp back to using clock() by default
 - Enabled the symmetric algorithm tests, which were accidentally off in 1.5.1
 - Removed the Default_Mutex's unused clone() member function

* 1.5.1, 2006-01-08
 - Implemented Montgomery exponentiation
 - Implemented generalized Karatsuba multiplication and squaring
 - Implemented Comba squaring for 4, 6, and 8 word inputs
 - Added new Modular_Exponentiator and Power_Mod classes
 - Removed FixedBase_Exp and FixedExponent_Exp
 - Fixed a performance regression in get_allocator introduced in 1.5.0
 - Engines can now offer S2K algorithms and block cipher padding methods
 - Merged the remaining global 'algolist' code into Default_Engine
 - The low-level MPI code is linked as C again
 - Replaced BigInt's get_nibble with the more general get_substring
 - Some documentation updates

* 1.5.0, 2006-01-01
 - Moved all global/shared library state into a single object
 - Mutex objects are created through mutex factories instead of a global
 - Removed ::get_mutex(), ::initialize_mutex(), and Mutex::clone()
 - Removed the RNG_Quality enum entirely
 - There is now only a single global-use PRNG
 - Removed the no_aliases and no_oids options for LibraryInitializer
 - Removed the deprecated algorithms SEAL, ISAAC, and HAVAL
 - Change es_ftw to use unbuffered I/O

* 1.4.11, 2005-12-31
 - Changed Whirlpool diffusion matrix to match updated algorithm spec
 - Fixed several engine module build errors introduced in 1.4.10
 - Fixed two build problems in es_capi; reported by Matthew Gregan
 - Added a constructor to DataSource_Memory taking a std::string
 - Placing the same Filter in multiple Pipes triggers an exception
 - The configure script accepts --docdir and --libdir
 - Merged doc/rngs.txt into the main API document
 - Thanks to Joel Low for several bug reports on early tarballs of 1.4.11

* 1.4.10, 2005-12-18
 - Added an implementation of KASUMI, the block cipher used in 3G phones
 - Refactored Pipe; output queues are now managed by a distinct class
 - Made certain Filter facilities only available to subclasses of Fanout_Filter
 - There is no longer any overhead in Pipe for a message that has been read out
 - It is now possible to generate RSA keys as small as 128 bits
 - Changed some of the core classes to derive from Algorithm as a virtual base
 - Changed Randpool to use HMAC instead of a plain hash as the mixing function
 - Fixed a bug in the allocators; found and fixed by Matthew Gregan
 - Enabled the use of binary file I/O, when requested by the application
 - The OpenSSL engine's block cipher code was missing some deallocation calls
 - Disabled the es_ftw module on NetBSD, due to header problems there
 - Fixed a problem preventing tm_hard from building on MacOS X on PowerPC
 - Some cleanups for the modules that use inline assembler
 - config.h is now stored in build/ instead of build/include/botan/
 - The header util.h was split into bit_ops.h, parsing.h, and util.h
 - Cleaned up some redundant include directives

* 1.4.9, 2005-11-06
 - Added the IBM-created AES candidate algorithm MARS
 - Added the South Korean block cipher SEED
 - Added the stream cipher Turing
 - Added the new hash function FORK-256
 - Deprecated the ISAAC stream cipher
 - Twofish and RC6 are significantly faster with GCC
 - Much better support for 64-bit PowerPC
 - Added support for high-resolution PowerPC timers
 - Fixed a bug in the configure script causing problems on FreeBSD
 - Changed ANSI X9.31 to support arbitrary block ciphers
 - Make the configure script a bit less noisy
 - Added more test vectors for some algorithms, including all the AES finalists
 - Various cosmetic source code cleanups

* 1.4.8, 2005-10-16
 - Resolved a bad performance problem in the allocators; fix by Matt Johnston
 - Worked around a Visual Studio 2003 compilation problem introduced in 1.4.7
 - Renamed OMAC to CMAC to match the official NIST naming
 - Added single byte versions of update() to PK_Signer and PK_Verifier
 - Removed the unused reverse_bits and reverse_bytes functions

* 1.4.7, 2005-09-25
 - Fixed major performance problems with recent versions of GNU C++
 - Added an implementation of the X9.31 PRNG
 - Removed the X9.17 and FIPS 186-2 PRNG algorithms
 - Changed defaults to use X9.31 PRNGs as global PRNG objects
 - Documentation updates to reflect the PRNG changes
 - Some cleanups related to the engine code
 - Removed two useless headers, base_eng.h and secalloc.h
 - Removed PK_Verifier::valid_signature
 - Fixed configure/build system bugs affecting MacOS X builds
 - Added support for the EKOPath x86-64 compiler
 - Added missing destructor for BlockCipherModePaddingMethod
 - Fix some build problems with Visual C++ 2005 beta
 - Fix some build problems with Visual C++ 2003 Workshop

* 1.4.6, 2005-03-13
 - Fix an error in the shutdown code introduced in 1.4.5
 - Setting base/pkcs8_tries to 0 disables the builtin fail-out
 - Support for XMPP identifiers in X.509 certificates
 - Duplicate entries in X.509 DNs are removed
 - More fixes for Borland C++, from Friedemann Kleint
 - Add a workaround for buggy iostreams

* 1.4.5, 2005-02-26
 - Add support for AES encryption of private keys
 - Minor fixes for PBES2 parameter decoding
 - Internal cleanups for global state variables
 - GCC 3.x version detection was broken in non-English locales
 - Work around a Sun Forte bug affecting mem_pool.h
 - Several fixes for Borland C++ 5.5, from Friedemann Kleint
 - Removed inclusion of init.h into base.h
 - Fixed a major bug in reading from certificate stores
 - Cleaned up a couple of mutex leaks
 - Removed some left-over debugging code
 - Removed SSL3_MAC, SSL3_PRF, and TLS_PRF

* 1.4.4, 2004-12-02
 - Further tweaks to the pooling allocator
 - Modified EMSA3 to support SSL/TLS signatures
 - Changes to support Qt/QCA, from Justin Karneges
 - Moved mux_qt module code into mod_qt
 - Fixes for HP-UX from Mike Desjardins

* 1.4.3, 2004-11-06
 - Split up SecureAllocator into Allocator and Pooling_Allocator
 - Memory locking allocators are more likely to be used
 - Fixed the placement of includes in some modules
 - Fixed broken installation procedure
 - Fixes in configure script to support alternate install programs
 - Modules can specify the minimum version they support

* 1.4.2, 2004-10-31
 - Fixed a major CRL handling bug
 - Cipher and hash operations can be offloaded to engines
 - Added support for cipher and hash offload in OpenSSL engine
 - Improvements for 64-bit CPUs without a widening multiply instruction
 - Support for SHA2-* and Whirlpool with EMSA2
 - Fixed a long-standing build problem with conflicting include files
 - Fixed some examples that hadn't been updated for 1.4.x
 - Portability fixes for Solaris, *BSD, HP-UX, and others
 - Lots of fixes and cleanups in the configure script
 - Updated the Gentoo ebuild file

* 1.4.1, 2004-10-10
 - Fixed major errors in the X.509 and PKCS #8 copy_key functions
 - Added a LAST_MESSAGE meta-message number for Pipe
 - Added new aliases (3DES and DES-EDE) for Triple-DES
 - Added some new functions to PK_Verifier
 - Cleaned up the KDF interface
 - Disabled tm_posix on *BSD due to header issues
 - Fixed a build problem on PowerPC with GNU C++ pre-3.4

* 1.4.0, 2004-06-26
 - Added the FIPS 186 RNG back
 - Added copy_key functions for X.509 public keys and PKCS #8 private keys
 - Fixed PKCS #1 signatures with RIPEMD-128
 - Moved some code around to avoid warnings with Sun ONE compiler
 - Fixed a bug in botan-config affecting OpenBSD
 - Fixed some build problems on Tru64, HP-UX
 - Fixed compile problems with Intel C++, Compaq C++

* 1.3.14, 2004-06-12
 - Added support for AEP's AEP1000/AEP2000 crypto cards
 - Added a Mutex module using Qt, from Justin Karneges
 - Added support for engine loading in LibraryInitializer
 - Tweaked SecureAllocator, giving 20% better performance under heavy load
 - Added timer and memory locking modules for Win32 (tm_win32, ml_win32)
 - Renamed PK_Engine to Engine_Core
 - Improved the Karatsuba cutoff points
 - Fixes for compiling with GCC 3.4 and Sun C++ 5.5
 - Fixes for Linux/s390, OpenBSD, and Solaris
 - Added support for Linux/s390x
 - The configure script was totally broken for 'generic' OS
 - Removed Montgomery reduction due to bugs
 - Removed an unused header, pkcs8alg.h
 - check --validate returns an error code if any tests failed
 - Removed duplicate entry in Unix command list for es_unix
 - Moved the Cert_Usage enumeration into X509_Store
 - Added new timing methods for PK benchmarks, clock_gettime and RDTSC
 - Fixed a few minor bugs in the configure script
 - Removed some deprecated functions from x509cert.h and pkcs10.h
 - Removed the 'minimal' module, has to be updated for Engine support
 - Changed MP_WORD_BITS macro to BOTAN_MP_WORD_BITS to clean up namespace
 - Documentation updates

* 1.3.13, 2004-05-15
 - Major fixes for Cygwin builds
 - Minor MacOS X install fixes
 - The configure script is a little better at picking the right modules
 - Removed ml_unix from the 'unix' module set for Cygwin compatibility
 - Fixed a stupid compile problem in pkcs10.h

* 1.3.12, 2004-05-02
 - Added ability to remove old entries from CRLs
 - Swapped the first two arguments of X509_CA::update_crl()
 - Added an < operator for MemoryRegion, so it can be used as a std::map key
 - Changed X.509 searching by DNS name from substring to full string compares
 - Renamed a few X509_Certificate and PKCS10_Request member functions
 - Fixed a problem when decoding some PKCS #10 requests
 - Hex_Decoder would not check inputs, reported by Vaclav Ovsik
 - Changed default CRL expire time from 30 days to 7 days
 - X509_CRL's default PEM header is now "X509 CRL", for OpenSSL compatibility
 - Corrected errors in the API doc, fixes from Ken Perano
 - More documentation about the Pipe/Filter code

* 1.3.11, 2004-04-01
 - Fixed two show-stopping bugs in PKCS10_Request
 - Added some sanity checks in Pipe/Filter
 - The DNS and URI entries would get swapped in subjectAlternativeNames
 - MAC_Filter is now willing to not take a key at creation time
 - Setting the expiration times of certs and CRLs is more flexible
 - Fixed problems building on AIX with GCC
 - Fixed some problems in the tutorial pointed out by Dominik Vogt
 - Documentation updates

* 1.3.10, 2004-03-27
 - Added support for OpenPGP's ASCII armor format
 - Cleaned up the RNG system; seeding is much more flexible
 - Added simple autoconfiguration abilities to configure.pl
 - Fixed a GCC 2.95.x compile problem
 - Updated the example configuration file
 - Documentation updates

* 1.3.9, 2004-03-07
 - Added an engine using OpenSSL (requires 0.9.7 or later)
 - X509_Certificate would lose email addresses stored in the DN
 - Fixed a missing initialization in a BigInt constructor
 - Fixed several Visual C++ compile problems
 - Fixed some BeOS build problems
 - Fixed the WiderWake benchmark

* 1.3.8, 2003-12-30
 - Internal changes to PK algorithms to divide data and algorithms
 - DSA/DH/NR/ElGamal constructors accept taking just the private key again
 - ElGamal keys now support being imported/exported as ASN.1 objects
 - Much more consistent and complete error checking in PK algorithms
 - Support for arbitrary backends (engines) for PK operations
 - Added Montgomery reductions
 - Added an engine that uses GNU MP (requires 4.1 or later)
 - Removed the obsolete mp_gmp module
 - Moved several initialization/shutdown functions to init.h
 - Major refactoring of the memory containers
 - New non-locking container, MemoryVector
 - Fixed 64-bit problems in BigInt::set_bit/clear_bit
 - Renamed PK_Key::check_params() to check_key()
 - Some incompatible changes to OctetString
 - Added version checking macros in version.h
 - Removed the fips140 module pending rewrite
 - Added some functions and hooks to help GUIs
 - Moved more shared code into MDx_HashFunction
 - Added a policy hook for specifying the encoding of X.509 strings

* 1.3.7, 2003-12-12
 - Fixed a big security problem in es_unix
 - Fixed several stability problems in es_unix
 - Expanded the list of programs es_unix will try to use
 - SecureAllocator now only preallocates blocks in special cases
 - Added a special case in Global_RNG::seed for forcing a full poll
 - Removed the FIPS 186 RNG added in 1.3.5 pending further testing
 - Configure updates for PowerPC CPUs
 - Removed the (never tested) VAX support
 - Added support for S/390 Linux

* 1.3.6, 2003-12-07
 - Added a new module 'minimal', which disables most algorithms
 - SecureAllocator allocates a few blocks at startup
 - A few minor MPI cleanups
 - RPM spec file cleanups and fixes

* 1.3.5, 2003-11-30
 - Major improvements in ASN.1 string handling
 - Added partial support for ASN.1 UTF8 STRINGs and BMP STRINGs
 - Added partial support for the X.509v3 certificate policies extension
 - Centralized the handling of character set information
 - Added FIPS 140-2 startup self tests
 - Added a module (fips140) for doing extra FIPS 140-2 tests
 - Added FIPS 186-2 RNG
 - Improved ASN.1 BIT STRING handling
 - Removed a memory leak in PKCS10_Request
 - The encoding of DirectoryString now follows PKIX guidelines
 - Fixed some of the character set dependencies
 - Fixed a DER encoding error for tags greater than 30
 - The BER decoder can now handle tags larger than 30
 - Fixed tm_hard.cpp to recognize SPARC on more systems
 - Workarounds for a GCC 2.95.x bug in x509find.cpp
 - RPM changed to install into /usr instead of /usr/local
 - Added support for QNX

* 1.2.8, 2003-11-21
 - Merged several important bug fixes from 1.3.x

* 1.3.4, 2003-11-21
 - Added a module that does certain MPI operations using GNU MP
 - Added the X9.42 Diffie-Hellman PRF
 - The Zlib and Bzip2 objects now use custom allocators
 - Added member functions for directly hashing/MACing SecureVectors
 - Minor optimizations to the MPI addition and subtraction algorithms
 - Some cleanups in the low-level MPI code
 - Created separate AES-{128,192,256} objects

* 1.3.3, 2003-11-17
 - The library can now be repeatedly initialized and shutdown without crashing
 - Fixed an off-by-one error in the CTS code
 - Fixed an error in the EMSA4 verification code
 - Fixed a memory leak in mutex.cpp (pointed out by James Widener)
 - Fixed a memory leak in Pthread_Mutex
 - Fixed several memory leaks in the testing code
 - Bulletproofed the EMSA/EME/KDF/MGF retrieval functions
 - Minor cleanups in SecureAllocator
 - Removed a needless mutex guarding the (stateless) global timer
 - Fixed a piece of bash-specific code in botan-config
 - X.509 objects report more information about decoding errors
 - Cleaned up some of the exception handling
 - Updated the example config file with new OIDSs
 - Moved the build instructions into a separate document, building.tex

* 1.3.2, 2003-11-13
 - Fixed a bug preventing DSA signatures from verifying on X.509 objects
 - Made the X509_Store search routines more efficient and flexible
 - Added a function to X509_PublicKey to do easy public/private key matching
 - Added support for decoding indefinite length BER data
 - Changed Pipe's peek() to take an offset
 - Removed Filter::set_owns in favor of the new incr_owns function
 - Removed BigInt::zero() and BigInt::one()
 - Renamed the PEM related options from base/pem_* to pem/*
 - Added an option to specify the line width when encoding PEM
 - Removed the "rng/safe_longterm" option; it's always on now
 - Changed the cipher used for RNG super-encryption from ARC4 to WiderWake4+1
 - Cleaned up the base64/hex encoders and decoders
 - Added an ASN.1/BER decoder as an example
 - AES had its internals marked 'public' in previous versions
 - Changed the value of the ASN.1 NO_OBJECT enum
 - Various new hacks in the configure script
 - Removed the already nominal support for SunOS

* 1.3.1, 2003-11-04
 - Generalized a few pieces of the DER encoder
 - PKCS8::load_key would fail if handed an unencrypted key
 - Added a failsafe so PKCS #8 key decoding can't go into an infinite loop

* 1.3.0, 2003-11-02
 - Major redesign of the PKCS #8 private key import/export system
 - Added a small amount of UI interface code for getting passphrases
 - Added heuristics that tell if a key, cert, etc is stored as PEM or BER
 - Removed CS-Cipher, SHARK, ThreeWay, MD5-MAC, and EMAC
 - Removed certain deprecated constructors of RSA, DSA, DH, RW, NR
 - Made PEM decoding more forgiving of extra text before the header

* 1.2.7, 2003-10-31
 - Added support for reading configuration files
 - Added constructors so NR and RW keys can be imported easily
 - Fixed mp_asm64, which was completely broken in 1.2.6
 - Removed tm_hw_ia32 module; replaced by tm_hard
 - Added support for loading certain oddly formed RSA certificates
 - Fixed spelling of NON_REPUDIATION enum
 - Renamed the option default_to_ca to v1_assume_ca
 - Fixed a minor bug in X.509 certificate generation
 - Fixed a latent bug in the OID lookup code
 - Updated the RPM spec file
 - Added to the tutorial

* 1.2.6, 2003-07-04
 - Major performance increase for PK algorithms on most 64-bit systems
 - Cleanups in the low-level MPI code to support asm implementations
 - Fixed build problems with some versions of Compaq's C++ compiler
 - Removed useless constructors for NR public and private keys
 - Removed support for the patch_file directive in module files
 - Removed several deprecated functions

* 1.2.5, 2003-06-22
 - Fixed a tricky and long-standing memory leak in Pipe
 - Major cleanups and fixes in the memory allocation system
 - Removed alloc_mlock, which has been superseded by the ml_unix module
 - Removed a denial of service vulnerability in X509_Store
 - Fixed compilation problems with VS .NET 2003 and Codewarrior 8
 - Added another variant of PKCS8::load_key, taking a memory buffer
 - Fixed various minor/obscure bugs which occurred when MP_WORD_BITS != 32
 - BigInt::operator%=(word) was a no-op if the input was a power of 2
 - Fixed portability problems in BigInt::to_u32bit
 - Fixed major bugs in SSL3-MAC
 - Cleaned up some messes in the PK algorithms
 - Cleanups and extensions for OMAC and EAX
 - Made changes to the entropy estimation function
 - Added a 'beos' module set for use on BeOS
 - Officially deprecated a few X509:: and PKCS8:: functions
 - Moved the contents of primes.h to numthry.h
 - Moved the contents of x509opt.h to x509self.h
 - Removed the (empty) desx.h header
 - Documentation updates

* 1.2.4, 2003-05-29
 - Fixed a bug in EMSA1 affecting NR signature verification
 - Fixed a few latent bugs in BigInt related to word size
 - Removed an unused function, mp_add2_nc, from the MPI implementation
 - Reorganized the core MPI files

* 1.2.3, 2003-05-20
 - Fixed a bug that prevented DSA/NR key generation
 - Fixed a bug that prevented importing some root CA certs
 - Fixed a bug in the BER decoder when handing optional bit or byte strings
 - Fixed the encoding of authorityKeyIdentifier in X509_CA
 - Added a sanity check in PBKDF2 for zero length passphrases
 - Added versions of X509::load_key and PKCS8::load_key that take a file name
 - X509_CA generates 128 bit serial numbers now
 - Added tests to check PK key generation
 - Added a simplistic X.509 CA example
 - Cleaned up some of the examples

* 1.2.2, 2003-05-13
 - Add checks to prevent any BigInt bugs from revealing an RSA or RW key
 - Changed the interface of Global_RNG::seed
 - Major improvements for the es_unix module
 - Added another Win32 entropy source, es_win32
 - The Win32 CryptoAPI entropy source can now poll multiple providers
 - Improved the BeOS entropy source
 - Renamed pipe_unixfd module to fd_unix
 - Fixed a file descriptor leak in the EGD module
 - Fixed a few locking bugs

* 1.2.1, 2003-05-06
 - Added ANSI X9.23 compatible CBC padding
 - Added an entropy source using Win32 CryptoAPI
 - Removed the Pipe I/O operators taking a FILE*
 - Moved the BigInt encoding/decoding functions into the BigInt class
 - Integrated several fixes for VC++ 7 (from Hany Greiss)
 - Fixed the configure.pl script for Windows builds

* 1.2.0, 2003-04-28
 - Tweaked the Karatsuba cut-off points
 - Increased the allowed keylength of HMAC and Blowfish
 - Removed the 'mpi_ia32' module, pending rewrite
 - Workaround a GCC 2.95.x bug in eme1.cpp

* 1.1.13, 2003-04-22
 - Added OMAC
 - Added EAX authenticated cipher mode
 - Diffie-Hellman would not do blinding in some cases
 - Optimized the OFB and CTR modes
 - Corrected Skipjack's word ordering, as per NIST clarification
 - Support for all subject/issuer attribute types required by RFC 3280
 - The removeFromCRL CRL reason code is now handled correctly
 - Increased the flexibility of the allocators
 - Renamed Rijndael to AES, created aes.h, deleted rijndael.h
 - Removed support for the 'no_timer' LibraryInitializer option
 - Removed 'es_pthr' module, pending further testing
 - Cleaned up get_ciph.cpp

* 1.1.12, 2003-04-15
 - Fixed a ASN.1 string encoding bug
 - Fixed a pair of X509_DN encoding problems
 - Base64_Decoder and Hex_Decoder can now validate input
 - Removed support for the LibraryInitializer option 'egd_path'
 - Added tests for DSA X.509 and PKCS #8 key formats
 - Removed a long deprecated feature of DH_PrivateKey's constructor
 - Updated the RPM .spec file
 - Major documentation updates

* 1.1.11, 2003-04-07
 - Added PKCS #10 certificate requests
 - Changed X509_Store searching interface to be more flexible
 - Added a generic Certificate_Store interface
 - Added a function for generating self-signed X.509 certs
 - Cleanups and changes to X509_CA
 - New examples for PKCS #10 and self-signed certificates
 - Some documentation updates

* 1.1.10, 2003-04-03
 - X509_CA can now generate new X.509 CRLs
 - Added blinding for RSA, RW, DH, and ElGamal to prevent timing attacks
 - More certificate and CRL extensions/attributes are supported
 - Better DN handling in X.509 certificates/CRLs
 - Added a DataSink hierarchy (suggested by Jim Darby)
 - Consolidated SecureAllocator and ManagedAllocator
 - Many cleanups and generalizations
 - Added a (slow) pthreads based EntropySource
 - Fixed some threading bugs

* 1.1.9, 2003-02-25
 - Added support for using X.509v2 CRLs
 - Fixed several bugs in the path validation algorithm
 - Certificates can be verified for a particular usage
 - Algorithm for comparing distinguished names now follows X.509
 - Cleaned up the code for the es_beos, es_ftw, es_unix modules
 - Documentation updates

* 1.1.8, 2003-01-29
 - Fixes for the certificate path validation algorithm in X509_Store
 - Fixed a bug affecting X509_Certificate::is_ca_cert()
 - Added a general configuration interface for policy issues
 - Cleanups and API changes in the X.509 CA, cert, and store code
 - Made various options available for X509_CA users
 - Changed X509_Time's interface to work around time_t problems
 - Fixed a theoretical weakness in Randpool's entropy mixing function
 - Fixed problems compiling with GCC 2.95.3 and GCC 2.96
 - Fixed a configure bug (reported by Jon Wilson) affecting MinGW

* 1.1.7, 2003-01-12
 - Fixed an obscure but dangerous bug in SecureVector::swap
 - Consolidated SHA-384 and SHA-512 to save code space
 - Added SSL3-MAC and SSL3-PRF
 - Documentation updates, including a new tutorial

* 1.0.2, 2003-01-12
 - Fixed an obscure SEGFAULT causing bug in Pipe
 - Fixed an obscure but dangerous bug in SecureVector::swap

* 1.1.6, 2002-12-10
 - Initial support for X.509v3 certificates and CAs
 - Major redesign/rewrite of the ASN.1 encoding/decoding code
 - Added handling for DSA/NR signatures encoded as DER SEQUENCEs
 - Documented the generic cipher lookup interface
 - Added an (untested) entropy source for BeOS
 - Various cleanups and bug fixes

* 1.1.5, 2002-11-17
 - Added the discrete logarithm integrated encryption system (DLIES)
 - Various optimizations for BigInt
 - Added support for assembler optimizations in modules
 - Added BigInt x86 optimizations module (mpi_ia32)

* 1.1.4, 2002-11-10
 - Speedup of 15-30% for PK algorithms
 - Implemented the PBES2 encryption scheme
 - Fixed a potential bug in decoding RSA and RW private keys
 - Changed the DL_Group class interface to handle different formats better
 - Added support for PKCS #3 encoded DH parameters
 - X9.42 DH parameters use a PEM label of 'X942 DH PARAMETERS'
 - Added key pair consistency checking
 - Fixed a compatibility problem with gcc 2.96 (pointed out by Hany Greiss)
 - A botan-config script is generated at configure time
 - Documentation updates

* 1.1.3, 2002-11-03
 - Added a generic public/private key loading interface
 - Fixed a small encoding bug in RSA, RW, and DH
 - Changed the PK encryption/decryption interface classes
 - ECB supports using padding methods
 - Added a function-based interface for library initialization
 - Added support for RIPEMD-128 and Tiger PKCS#1 v1.5 signatures
 - The cipher mode benchmarks now use 128-bit AES instead of DES
 - Removed some obsolete typedefs
 - Removed OpenCL support (opencl.h, the OPENCL_* macros, etc)
 - Added tests for PKCS #8 encoding/decoding
 - Added more tests for ECB and CBC

* 1.1.2, 2002-10-21
 - Support for PKCS #8 encoded RSA, DSA, and DH private keys
 - Support for Diffie-Hellman X.509 public keys
 - Major reorganization of how X.509 keys are handled
 - Added PKCS #5 v2.0's PBES1 encryption scheme
 - Added a generic cipher lookup interface
 - Added the WiderWake4+1 stream cipher
 - Added support for sync-able stream ciphers
 - Added a 'paranoia level' option for the LibraryInitializer
 - More security for RNG output meant for long term keys
 - Added documentation for some of the new 1.1.x features
 - CFB's feedback argument is now specified in bits
 - Renamed CTR class to CTR_BE
 - Updated the RSA and DSA examples to use X.509 and PKCS #8 key formats

* 1.1.1, 2002-10-15
 - Added the Korean hash function HAS-160
 - Partial support for RSA and DSA X.509 public keys
 - Added a mostly functional BER encoder/decoder
 - Added support for non-deterministic MAC functions
 - Initial support for PEM encoding/decoding
 - Internal cleanups in the PK algorithms
 - Several new convenience functions in Pipe
 - Fixed two nasty bugs in Pipe
 - Messed with the entropy sources for es_unix
 - Discrete logarithm groups are checked for safety more closely now
 - For compatibility with GnuPG, ElGamal now supports DSA-style groups

* 1.1.0, 2002-09-14
 - Added entropy estimation to the RNGs
 - Improved the overall design of both Randpool and ANSI_X917_RNG
 - Added a separate RNG for nonce generation
 - Added window exponentiation support in power_mod
 - Added a get_s2k function and the PKCS #5 S2K algorithms
 - Added the TLSv1 PRF
 - Replaced BlockCipherModeIV typedef with InitializationVector class
 - Renamed PK_Key_Agreement_Scheme to PK_Key_Agreement
 - Renamed SHA1 -> SHA_160 and SHA2_x -> SHA_x
 - Added support for RIPEMD-160 PKCS#1 v1.5 signatures
 - Changed the key agreement scheme interface
 - Changed the S2K and KDF interfaces
 - Better SCAN compatibility for HAVAL, Tiger, MISTY1, SEAL, RC5, SAFER-SK
 - Added support for variable-pass Tiger
 - Major speedup for Rabin-Williams key generation

* 1.0.1, 2002-09-14
 - Fixed a minor bug in Randpool::random()
 - Added some new aliases and typedefs for 1.1.x compatibility
 - The 4096-bit RSA benchmark key was decimal instead of hex
 - EMAC was returning an incorrect name

* 1.0.0, 2002-08-26
 - Octal I/O of BigInt is now supported
 - Fixed portability problems in the es_egd module
 - Generalized IV handling in the block cipher modes
 - Added Karatsuba multiplication and k-ary exponentiation
 - Fixed a problem in the multiplication routines

* 0.9.2, 2002-08-18
 - DH_PrivateKey::public_value() was returning the wrong value
 - Various BigInt optimizations
 - The filters.h header now includes hex.h and base64.h
 - Moved Counter mode to ctr.h
 - Fixed a couple minor problems with VC++ 7
 - Fixed problems with the RPM spec file

* 0.9.1, 2002-08-10
 - Grand rename from OpenCL to Botan
 - Major optimizations for the PK algorithms
 - Added ElGamal encryption
 - Added Whirlpool
 - Tweaked memory allocation parameters
 - Improved the method of seeding the global RNG
 - Moved pkcs1.h to eme_pkcs.h
 - Added more test vectors for some algorithms
 - Fixed error reporting in the BigInt tests
 - Removed Default_Timer, it was pointless
 - Added some new example applications
 - Removed some old examples that weren't that interesting
 - Documented the compression modules

* 0.9.0, 2002-08-03
 - EMSA4 supports variable salt size
 - PK_* can take a string naming the encoding method to use
 - Started writing some internals documentation

* 0.8.7, 2002-07-30
 - Fixed bugs in EME1 and EMSA4
 - Fixed a potential crash at shutdown
 - Cipher modes returned an ill-formed name
 - Removed various deprecated types and headers
 - Cleaned up the Pipe interface a bit
 - Minor additions to the documentation
 - First stab at a Visual C++ makefile (doc/Makefile.vc7)

* 0.8.6, 2002-07-25
 - Added EMSA4 (aka PSS)
 - Brought the manual up to date; many corrections and additions
 - Added a parallel hash function construction
 - Lookup supports all available algorithms now
 - Lazy initialization of the lookup tables
 - Made more discrete logarithm groups available through get_dl_group()
 - StreamCipher_Filter supports seeking (if the underlying cipher does)
 - Minor optimization for GCD calculations
 - Renamed SAFER_SK128 to SAFER_SK
 - Removed many previously deprecated functions
 - Some now-obsolete functions, headers, and types have been deprecated
 - Fixed some bugs in DSA prime generation
 - DL_Group had a constructor for DSA-style prime gen but it wasn't defined
 - Reversed the ordering of the two arguments to SEAL's constructor
 - Fixed a threading problem in the PK algorithms
 - Fixed a minor memory leak in lookup.cpp
 - Fixed pk_types.h (it was broken in 0.8.5)
 - Made validation tests more verbose
 - Updated the check and example applications

* 0.8.5, 2002-07-21
 - Major changes to constructors for DL-based cryptosystems (DSA, NR, DH)
 - Added a DL_Group class
 - Reworking of the pubkey internals
 - Support in lookup for aliases and PK algorithms
 - Renamed CAST5 to CAST_128 and CAST256 to CAST_256
 - Added EMSA1
 - Reorganization of header files
 - LibraryInitializer will install new allocator types if requested
 - Fixed a bug in Diffie-Hellman key generation
 - Did a workaround in pipe.cpp for GCC 2.95.x on Linux
 - Removed some debugging code from init.cpp that made FTW ES useless
 - Better checking for invalid arguments in the PK algorithms
 - Reduced Base64 and Hex default line length (if line breaking is used)
 - Fixes for HP's aCC compiler
 - Cleanups in BigInt

* 0.8.4, 2002-07-14
 - Added Nyberg-Rueppel signatures
 - Added Diffie-Hellman key exchange (kex interface is subject to change)
 - Added KDF2
 - Enhancements to the lookup API
 - Many things formerly taking pointers to algorithms now take names
 - Speedups for prime generation
 - LibraryInitializer has support for seeding the global RNG
 - Reduced SAFER-SK128 memory consumption
 - Reversed the ordering of public and private key values in DSA constructor
 - Fixed serious bugs in MemoryMapping_Allocator
 - Fixed memory leak in Lion
 - FTW_EntropySource was not closing the files it read
 - Fixed line breaking problem in Hex_Encoder

* 0.8.3, 2002-06-09
 - Added DSA and Rabin-Williams signature schemes
 - Added EMSA3
 - Added PKCS#1 v1.5 encryption padding
 - Added Filters for PK algorithms
 - Added a Keyed_Filter class
 - LibraryInitializer processes arguments now
 - Major revamp of the PK interface classes
 - Changed almost all of the Filters for non-template operation
 - Changed HMAC, Lion, Luby-Rackoff to non-template classes
 - Some fairly minor BigInt optimizations
 - Added simple benchmarking for PK algorithms
 - Added hooks for fixed base and fixed exponent modular exponentiation
 - Added some examples for using RSA
 - Numerous bugfixes and cleanups
 - Documentation updates

* 0.8.2, 2002-05-18
 - Added an (experimental) algorithm lookup interface
 - Added code for directly testing BigInt
 - Added SHA2-384
 - Optimized SHA2-512
 - Major optimization for Adler32 (thanks to Dan Nicolaescu)
 - Various minor optimizations in BigInt and related areas
 - Fixed two bugs in X9.19 MAC, both reported by Darren Starsmore
 - Fixed a bug in BufferingFilter
 - Made a few fixes for MacOS X
 - Added a workaround in configure.pl for GCC 2.95.x
 - Better support for PowerPC, ARM, and Alpha
 - Some more cleanups

* 0.8.1, 2002-05-06
 - Major code cleanup (check doc/deprecated.txt)
 - Various bugs fixed, including several portability problems
 - Renamed MessageAuthCode to MessageAuthenticationCode
 - A replacement for X917 is in x917_rng.h
 - Changed EMAC to non-template class
 - Added ANSI X9.19 compatible CBC-MAC
 - TripleDES now supports 128 bit keys

* 0.8.0, 2002-04-24
 - Merged BigInt: many bugfixes and optimizations since alpha2
 - Added RSA (rsa.h)
 - Added EMSA2 (emsa2.h)
 - Lots of new interface code for public key algorithms (pk_base.h, pubkey.h)
 - Changed some interfaces, including SymmetricKey, to support the global rng
 - Fixed a serious bug in ManagedAllocator
 - Renamed RIPEMD128 to RIPEMD_128 and RIPEMD160 to RIPEMD_160
 - Removed some deprecated stuff
 - Added a global random number generator (rng.h)
 - Added clone functions to most of the basic algorithms
 - Added a library initializer class (init.h)
 - Version macros in version.h
 - Moved the base classes from opencl.h to base.h
 - Renamed the bzip2 module to comp_bzip2 and zlib to comp_zlib
 - Documentation updates for the new stuff (still incomplete)
 - Many new deprecated things: check doc/deprecated.txt

* 0.7.10, 2002-04-07
 - Added EGD_EntropySource module (es_egd)
 - Added a file tree walking EntropySource (es_ftw)
 - Added MemoryLocking_Allocator module (alloc_mlock)
 - Renamed the pthr_mux, unix_rnd, and mmap_mem modules
 - Changed timer mechanism; the clock method can be switched on the fly.
 - Renamed MmapDisk_Allocator to MemoryMapping_Allocator
 - Renamed ent_file.h to es_file.h (ent_file.h is around, but deprecated)
 - Fixed several bugs in MemoryMapping_Allocator
 - Added more default sources for Unix_EntropySource
 - Changed SecureBuffer to use same allocation methods as SecureVector
 - Added bigint_divcore into mp_core to support BigInt alpha2 release
 - Removed some Pipe functions deprecated since 0.7.8
 - Some fixes for the configure program

* 0.7.9, 2002-03-19
 - Memory allocation substantially revamped
 - Added memory allocation method based on mmap(2) in the mmap_mem module
 - Added ECB and CTS block cipher modes (ecb.h, cts.h)
 - Added a Mutex interface (mutex.h)
 - Added module pthr_mux, implementing the Mutex interface
 - Added Threaded Filter interface (thr_filt.h)
 - All algorithms can now by keyed with SymmetricKey objects
 - More testing occurs with --validate (expected failures)
 - Fixed two bugs reported by Hany Greiss, in Luby-Rackoff and RC6
 - Fixed a buffering bug in Bzip_Decompress and Zlib_Decompress
 - Made X917 safer (and about 1/3 as fast)
 - Documentation updates

* 0.7.8, 2002-02-28
 - More capabilities for Pipe, inspired by SysV STREAMS, including peeking,
   better buffering, and stack ops. NOT BACKWARDS COMPATIBLE: SEE DOCUMENTATION
 - Added a BufferingFilter class
 - Added popen() based EntropySource for generic Unix systems (unix_rnd)
 - Moved 'devrand' module into main distribution (ent_file.h), renamed to
   File_EntropySource, and changed interface somewhat.
 - Made Randpool somewhat more conservative and also 25% faster
 - Minor fixes and updates for the configure script
 - Added some tweaks for memory allocation
 - Documentation updates for the new Pipe interface
 - Fixed various minor bugs
 - Added a couple of new example programs (stack and hasher2)

* 0.7.7, 2001-11-24
 - Filter::send now works in the constructor of a Filter subclass
 - You may now have to include <opencl/pipe.h> explicitly in some code
 - Added preliminary PK infrastructure classes in pubkey.h and pkbase.h
 - Enhancements to SecureVector (append, destroy functions)
 - New infrastructure for secure memory allocation
 - Added IEEE P1363 primitives MGF1, EME1, KDF1
 - Rijndael optimizations and cleanups
 - Changed CipherMode<B> to BlockCipherMode(B*)
 - Fixed a nasty bug in pipe_unixfd
 - Added portions of the BigInt code into the main library
 - Support for VAX, SH, POWER, PowerPC-64, Intel C++

* 0.7.6, 2001-10-14
 - Fixed several serious bugs in SecureVector created in 0.7.5
 - Square optimizations
 - Fixed shared objects on MacOS X and HP-UX
 - Fixed static libs for KCC 4.0; works with KCC 3.4g as well
 - Full support for Athlon and K6 processors using GCC
 - Added a table of prime numbers < 2**16 (primes.h)
 - Some minor documentation updates

* 0.7.5, 2001-08-19
 - Split checksum.h into adler32.h, crc24.h, and crc32.h
 - Split modes.h into cbc.h, cfb.h, and ofb.h
 - CBC_wPadding* has been replaced by CBC_Encryption and CBC_Decryption
 - Added OneAndZeros and NoPadding methods for CBC
 - Added Lion, a very fast block cipher construction
 - Added an S2K base class (s2k.h) and an OpenPGP_S2K class (pgp_s2k.h)
 - Basic types (ciphers, hashes, etc) know their names now (call name())
 - Changed the EntropySource type somewhat
 - Big speed-ups for ISAAC, Adler32, CRC24, and CRC32
 - Optimized CAST-256, DES, SAFER-SK, Serpent, SEAL, MD2, and RIPEMD-160
 - Some semantics of SecureVector have changed slightly
 - The mlock module has been removed for the time being
 - Added string handling functions for hashes and MACs
 - Various non-user-visible cleanups
 - Shared library soname is now set to the full version number

* 0.7.4, 2001-07-15
 - New modules: Zlib, gettimeofday and x86 RTC timers, Unix I/O for Pipe
 - Fixed a vast number of errors in the config script/makefile/specfile
 - Pipe now has a stdio(3) interface as well as C++ iostreams
 - ARC4 supports skipping the first N bytes of the cipher stream (ala MARK4)
 - Bzip2 supports decompressing multiple concatenated streams, and flushing
 - Added a simple 'overall average' score to the benchmarks
 - Fixed a small bug in the POSIX timer module
 - Removed a very-unlikely-to-occur bug in most of the hash functions
 - filtbase.h now includes <iosfwd>, not <iostream>
 - Minor documentation updates

* 0.7.3, 2001-06-08
 - Fix build problems on Solaris/SPARC
 - Fix build problems with Perl versions < 5.6
 - Fixed some stupid code that broke on a few compilers
 - Added string handling functions to Pipe
 - MISTY1 optimizations

* 0.7.2, 2001-06-03
 - Build system supports modules
 - Added modules for mlock, a /dev/random EntropySource, POSIX1.b timers
 - Added Bzip2 compression filter, contributed by Peter Jones
 - GNU make no longer required (tested with 4.4BSD pmake and Solaris make)
 - Fixed minor bug in several of the hash functions
 - Various other minor fixes and changes
 - Updates to the documentation

* 0.7.1, 2001-05-16
 - Rewrote configure script: more consistent and complete
 - Made it easier to find out parameters of types at run time (opencl.h)
 - New functions for finding the version being used (version.h)
 - New SymmetricKey interface for Filters (symkey.h)
 - InvalidKeyLength now records what the invalid key length was
 - Optimized DES, CS-Cipher, MISTY1, Skipjack, XTEA
 - Changed GOST to use correct S-box ordering (incompatible change)
 - Benchmark code was almost totally rewritten
 - Many more entries in the test vector file
 - Fixed minor and idiotic bug in check.cpp

* 0.7.0, 2001-03-01
 - First public release
<|MERGE_RESOLUTION|>--- conflicted
+++ resolved
@@ -1,13 +1,11 @@
 
-<<<<<<< HEAD
 * 1.9.0-pre, 2009-??-??
  - Add support for parallel invocation of block ciphers where possible
  - Add SSE2 implementation of Serpent
  - Add Rivest's package transform (an all or nothing transform)
  - Minor speedups to the Turing key schedule
-=======
+
 * 1.8.7-pre, 2009-??-??
->>>>>>> 53f3baad
 
 * 1.8.6, 2009-08-13
  - Add Cryptobox, a set of simple password-based encryption routines
