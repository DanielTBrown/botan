--- conflicted
+++ resolved
@@ -9,11 +9,6 @@
 #include <botan/look_pk.h>
 #include <botan/rng.h>
 
-<<<<<<< HEAD
-=======
-#include <botan/parsing.h>
-
->>>>>>> 769e503f
 using namespace Botan;
 
 #include "common.h"
@@ -25,84 +20,12 @@
 
 #define PRINT_MS_PER_OP 0 /* If 0, print ops / second */
 
-<<<<<<< HEAD
-RSA_PrivateKey* load_rsa_key(const std::string&);
-RW_PrivateKey  load_rw_key(const std::string&);
-
-static BigInt to_bigint(const std::string& h)
-   {
-   return BigInt::decode((const byte*)h.data(),
-                         h.length(), BigInt::Hexadecimal);
-   }
-
-=======
->>>>>>> 769e503f
 void bench_enc(PK_Encryptor*, const std::string&, double, bool);
 void bench_dec(PK_Encryptor*, PK_Decryptor*, const std::string&, double, bool);
 void bench_sig(PK_Signer*, const std::string&, double, bool);
 void bench_ver(PK_Signer*, PK_Verifier*, const std::string&, double, bool);
 void bench_kas(PK_Key_Agreement*, const std::string&, double, bool);
 
-<<<<<<< HEAD
-void bench_rsa(RSA_PrivateKey& key, const std::string keybits,
-               double seconds, bool html)
-   {
-   bench_enc(get_pk_encryptor(key, "Raw"),
-             "RSA-" + keybits, seconds, html);
-   bench_dec(get_pk_encryptor(key, "Raw"),
-             get_pk_decryptor(key, "Raw"),
-             "RSA-" + keybits, seconds, html);
-   }
-
-void bench_dsa(DSA_PrivateKey& key, const std::string keybits,
-               double seconds, bool html)
-   {
-   bench_ver(get_pk_signer(key, "EMSA1(SHA-1)"),
-             get_pk_verifier(key, "EMSA1(SHA-1)"),
-             "DSA-" + keybits, seconds, html);
-   bench_sig(get_pk_signer(key, "EMSA1(SHA-1)"),
-             "DSA-" + keybits, seconds, html);
-   }
-
-void bench_dh(DH_PrivateKey& key, const std::string keybits,
-              double seconds, bool html)
-   {
-   bench_kas(get_pk_kas(key, "Raw"),
-             "DH-" + keybits, seconds, html);
-   }
-
-void bench_rw(RW_PrivateKey& key, const std::string keybits,
-              double seconds, bool html)
-   {
-   bench_ver(get_pk_signer(key, "EMSA2(SHA-1)"),
-             get_pk_verifier(key, "EMSA2(SHA-1)"),
-             "RW-" + keybits, seconds, html);
-   bench_sig(get_pk_signer(key, "EMSA2(SHA-1)"),
-             "RW-" + keybits, seconds, html);
-   }
-
-void bench_nr(NR_PrivateKey& key, const std::string keybits,
-              double seconds, bool html)
-   {
-   bench_ver(get_pk_signer(key, "EMSA1(SHA-1)"),
-             get_pk_verifier(key, "EMSA1(SHA-1)"),
-             "NR-" + keybits, seconds, html);
-   bench_sig(get_pk_signer(key, "EMSA1(SHA-1)"),
-             "NR-" + keybits, seconds, html);
-   }
-
-void bench_elg(ElGamal_PrivateKey& key, const std::string keybits,
-               double seconds, bool html)
-   {
-   bench_enc(get_pk_encryptor(key, "Raw"),
-             "ELG-" + keybits, seconds, html);
-   bench_dec(get_pk_encryptor(key, "Raw"),
-             get_pk_decryptor(key, "Raw"),
-             "ELG-" + keybits, seconds, html);
-   }
-
-=======
->>>>>>> 769e503f
 void bench_pk(const std::string& algo, bool html, double seconds)
    {
    /*
@@ -130,6 +53,7 @@
      ad-hoc format (the RW algorithm has no assigned OID that I know of, so
      there is no way to encode a RW key into a PKCS #8 structure).
    */
+   try {
 
    if(algo == "All" || algo == "RSA")
       {
@@ -231,34 +155,10 @@
       {
       const u32bit keylen[] = { 512, 1024, 0 };
 
-<<<<<<< HEAD
-      DO_RW("512",  "checks/keys/rw512.key")
-      DO_RW("1024", "checks/keys/rw1024.key")
-      #undef DO_RW
-      }
-   }
-   catch(Botan::Exception& e)
-      {
-      std::cout << "Exception caught: " << e.what() << std::endl;
-      return;
-      }
-   catch(std::exception& e)
-      {
-      std::cout << "Standard library exception caught: "
-                << e.what() << std::endl;
-      return;
-      }
-   catch(...)
-      {
-      std::cout << "Unknown exception caught." << std::endl;
-      return;
-      }
-=======
       for(size_t j = 0; keylen[j]; j++)
          {
          const std::string len_str = to_string(keylen[j]);
          const std::string file = "checks/keys/rw" + len_str + ".pem";
->>>>>>> 769e503f
 
          RW_PrivateKey* key =
             dynamic_cast<RW_PrivateKey*>(PKCS8::load_key(file));
@@ -463,39 +363,4 @@
    delete kas;
 
    print_result(html, runs, clocks_used, algo_name, "key agreement");
-<<<<<<< HEAD
-   }
-
-/*************************************************
-* Key loading procedures                         *
-*************************************************/
-RSA_PrivateKey* load_rsa_key(const std::string& file)
-   {
-   Private_Key* key = PKCS8::load_key(file);
-
-   RSA_PrivateKey* rsakey = dynamic_cast<RSA_PrivateKey*>(key);
-
-   if(rsakey == 0)
-      throw Invalid_Argument(file + " doesn't have an RSA key in it!");
-
-   return rsakey;
-   }
-
-RW_PrivateKey load_rw_key(const std::string& file)
-   {
-   std::ifstream keyfile(file.c_str());
-   if(!keyfile)
-      throw Exception("Couldn't open the RW key file " + file);
-
-   std::string e, p, q;
-
-   std::getline(keyfile, e);
-   std::getline(keyfile, p);
-   std::getline(keyfile, q);
-
-   RW_PrivateKey key(to_bigint(p), to_bigint(q), to_bigint(e));
-
-   return key;
-=======
->>>>>>> 769e503f
    }